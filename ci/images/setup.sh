#!/bin/bash
set -ex

###########################################################
# UTILS
###########################################################

export DEBIAN_FRONTEND=noninteractive
apt-get update
apt-get install --no-install-recommends -y tzdata ca-certificates net-tools libxml2-utils git curl libudev1 libxml2-utils iptables iproute2 jq fontconfig
ln -fs /usr/share/zoneinfo/UTC /etc/localtime
dpkg-reconfigure --frontend noninteractive tzdata
rm -rf /var/lib/apt/lists/*

curl https://raw.githubusercontent.com/spring-io/concourse-java-scripts/v0.0.4/concourse-java.sh > /opt/concourse-java.sh

curl --output /opt/concourse-release-scripts.jar https://repo.spring.io/release/io/spring/concourse/releasescripts/concourse-release-scripts/0.3.3/concourse-release-scripts-0.3.3.jar

###########################################################
# JAVA
###########################################################

mkdir -p /opt/openjdk
pushd /opt/openjdk > /dev/null
<<<<<<< HEAD
for jdk in java17 java18
=======
for jdk in java8 java11 java17
>>>>>>> 0ab054c7
do
  JDK_URL=$( /get-jdk-url.sh $jdk )
  mkdir $jdk
  pushd $jdk > /dev/null
  curl -L ${JDK_URL} | tar zx --strip-components=1
  test -f bin/java
  test -f bin/javac
  popd > /dev/null
done
popd

###########################################################
# GRADLE ENTERPRISE
###########################################################
cd /
mkdir ~/.gradle
echo 'systemProp.user.name=concourse' > ~/.gradle/gradle.properties<|MERGE_RESOLUTION|>--- conflicted
+++ resolved
@@ -22,11 +22,7 @@
 
 mkdir -p /opt/openjdk
 pushd /opt/openjdk > /dev/null
-<<<<<<< HEAD
 for jdk in java17 java18
-=======
-for jdk in java8 java11 java17
->>>>>>> 0ab054c7
 do
   JDK_URL=$( /get-jdk-url.sh $jdk )
   mkdir $jdk
