--- conflicted
+++ resolved
@@ -294,19 +294,9 @@
 			return headers;
 		}
 
-<<<<<<< HEAD
-		private static @Nullable MultiValueMap<String, String> initHeaders(@Nullable HttpExchange typeAnnotation, HttpExchange methodAnnotation,
-				@Nullable StringValueResolver embeddedValueResolver) {
-			MultiValueMap<String, String> methodLevelHeaders = parseHeaders(methodAnnotation.headers(),
-					embeddedValueResolver);
-			if (!ObjectUtils.isEmpty(methodLevelHeaders)) {
-				return methodLevelHeaders;
-			}
-=======
 		private static void addHeaders(
 				String[] rawValues, @Nullable StringValueResolver embeddedValueResolver,
 				MultiValueMap<String, String> outputHeaders) {
->>>>>>> 384d2749
 
 			for (String rawValue: rawValues) {
 				String[] pair = StringUtils.split(rawValue, "=");
