--- conflicted
+++ resolved
@@ -131,284 +131,4 @@
 				}));
 	}
 
-<<<<<<< HEAD
-=======
-	private DataBuffer toDataBuffer(Content.Chunk chunk) {
-		DataBuffer delegate = this.bufferFactory.wrap(chunk.getByteBuffer());
-		return new JettyDataBuffer(delegate, chunk);
-	}
-
-
-	private static final class JettyDataBuffer implements PooledDataBuffer {
-
-		private final DataBuffer delegate;
-
-		private final Content.Chunk chunk;
-
-		private final AtomicInteger refCount = new AtomicInteger(1);
-
-		public JettyDataBuffer(DataBuffer delegate, Content.Chunk chunk) {
-			Assert.notNull(delegate, "Delegate must not be null");
-			Assert.notNull(chunk, "Chunk must not be null");
-
-			this.delegate = delegate;
-			this.chunk = chunk;
-		}
-
-		@Override
-		public boolean isAllocated() {
-			return this.refCount.get() > 0;
-		}
-
-		@Override
-		public PooledDataBuffer retain() {
-			if (this.delegate instanceof PooledDataBuffer pooledDelegate) {
-				pooledDelegate.retain();
-			}
-			this.chunk.retain();
-			this.refCount.getAndUpdate(c -> {
-				if (c != 0) {
-					return c + 1;
-				}
-				else {
-					return 0;
-				}
-			});
-			return this;
-		}
-
-		@Override
-		public boolean release() {
-			if (this.delegate instanceof PooledDataBuffer pooledDelegate) {
-				pooledDelegate.release();
-			}
-			this.chunk.release();
-			int refCount = this.refCount.updateAndGet(c -> {
-				if (c != 0) {
-					return c - 1;
-				}
-				else {
-					throw new IllegalStateException("already released " + this);
-				}
-			});
-			return refCount == 0;
-		}
-
-		@Override
-		public PooledDataBuffer touch(Object hint) {
-			if (this.delegate instanceof TouchableDataBuffer touchableDelegate) {
-				touchableDelegate.touch(hint);
-			}
-			return this;
-		}
-
-		// delegation
-
-		@Override
-		public DataBufferFactory factory() {
-			return this.delegate.factory();
-		}
-
-		@Override
-		public int indexOf(IntPredicate predicate, int fromIndex) {
-			return this.delegate.indexOf(predicate, fromIndex);
-		}
-
-		@Override
-		public int lastIndexOf(IntPredicate predicate, int fromIndex) {
-			return this.delegate.lastIndexOf(predicate, fromIndex);
-		}
-
-		@Override
-		public int readableByteCount() {
-			return this.delegate.readableByteCount();
-		}
-
-		@Override
-		public int writableByteCount() {
-			return this.delegate.writableByteCount();
-		}
-
-		@Override
-		public int capacity() {
-			return this.delegate.capacity();
-		}
-
-		@Override
-		@Deprecated
-		public DataBuffer capacity(int capacity) {
-			this.delegate.capacity(capacity);
-			return this;
-		}
-
-		@Override
-		public DataBuffer ensureWritable(int capacity) {
-			this.delegate.ensureWritable(capacity);
-			return this;
-		}
-
-		@Override
-		public int readPosition() {
-			return this.delegate.readPosition();
-		}
-
-		@Override
-		public DataBuffer readPosition(int readPosition) {
-			this.delegate.readPosition(readPosition);
-			return this;
-		}
-
-		@Override
-		public int writePosition() {
-			return this.delegate.writePosition();
-		}
-
-		@Override
-		public DataBuffer writePosition(int writePosition) {
-			this.delegate.writePosition(writePosition);
-			return this;
-		}
-
-		@Override
-		public byte getByte(int index) {
-			return this.delegate.getByte(index);
-		}
-
-		@Override
-		public byte read() {
-			return this.delegate.read();
-		}
-
-		@Override
-		public DataBuffer read(byte[] destination) {
-			this.delegate.read(destination);
-			return this;
-		}
-
-		@Override
-		public DataBuffer read(byte[] destination, int offset, int length) {
-			this.delegate.read(destination, offset, length);
-			return this;
-		}
-
-		@Override
-		public DataBuffer write(byte b) {
-			this.delegate.write(b);
-			return this;
-		}
-
-		@Override
-		public DataBuffer write(byte[] source) {
-			this.delegate.write(source);
-			return this;
-		}
-
-		@Override
-		public DataBuffer write(byte[] source, int offset, int length) {
-			this.delegate.write(source, offset, length);
-			return this;
-		}
-
-		@Override
-		public DataBuffer write(DataBuffer... buffers) {
-			this.delegate.write(buffers);
-			return this;
-		}
-
-		@Override
-		public DataBuffer write(ByteBuffer... buffers) {
-			this.delegate.write(buffers);
-			return this;
-		}
-
-		@Override
-		@Deprecated
-		public DataBuffer slice(int index, int length) {
-			DataBuffer delegateSlice = this.delegate.slice(index, length);
-			this.chunk.retain();
-			return new JettyDataBuffer(delegateSlice, this.chunk);
-		}
-
-		@Override
-		public DataBuffer split(int index) {
-			DataBuffer delegateSplit = this.delegate.split(index);
-			this.chunk.retain();
-			return new JettyDataBuffer(delegateSplit, this.chunk);
-		}
-
-		@Override
-		@Deprecated
-		public ByteBuffer asByteBuffer() {
-			return this.delegate.asByteBuffer();
-		}
-
-		@Override
-		@Deprecated
-		public ByteBuffer asByteBuffer(int index, int length) {
-			return this.delegate.asByteBuffer(index, length);
-		}
-
-		@Override
-		@Deprecated
-		public ByteBuffer toByteBuffer(int index, int length) {
-			return this.delegate.toByteBuffer(index, length);
-		}
-
-		@Override
-		public void toByteBuffer(int srcPos, ByteBuffer dest, int destPos, int length) {
-			this.delegate.toByteBuffer(srcPos, dest, destPos, length);
-		}
-
-		@Override
-		public ByteBufferIterator readableByteBuffers() {
-			ByteBufferIterator delegateIterator = this.delegate.readableByteBuffers();
-			return new JettyByteBufferIterator(delegateIterator, this.chunk);
-		}
-
-		@Override
-		public ByteBufferIterator writableByteBuffers() {
-			ByteBufferIterator delegateIterator = this.delegate.writableByteBuffers();
-			return new JettyByteBufferIterator(delegateIterator, this.chunk);
-		}
-
-		@Override
-		public String toString(int index, int length, Charset charset) {
-			return this.delegate.toString(index, length, charset);
-		}
-
-
-		private static final class JettyByteBufferIterator implements ByteBufferIterator {
-
-			private final ByteBufferIterator delegate;
-
-			private final Content.Chunk chunk;
-
-			public JettyByteBufferIterator(ByteBufferIterator delegate, Content.Chunk chunk) {
-				Assert.notNull(delegate, "Delegate must not be null");
-				Assert.notNull(chunk, "Chunk must not be null");
-
-				this.delegate = delegate;
-				this.chunk = chunk;
-				this.chunk.retain();
-			}
-
-			@Override
-			public void close() {
-				this.delegate.close();
-				this.chunk.release();
-			}
-
-			@Override
-			public boolean hasNext() {
-				return this.delegate.hasNext();
-			}
-
-			@Override
-			public ByteBuffer next() {
-				return this.delegate.next();
-			}
-		}
-	}
-
->>>>>>> 14b9865d
 }